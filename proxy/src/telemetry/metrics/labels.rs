--- conflicted
+++ resolved
@@ -44,40 +44,6 @@
     }
 }
 
-
-macro_rules! mk_err_enum {
-    { $(#[$m:meta])* enum $name:ident from $from_ty:ty {
-         $( $from:pat => $reason:ident ),+
-     } } => {
-        $(#[$m])*
-        pub enum $name {
-            $( $reason ),+
-        }
-
-        impl fmt::Display for $name {
-             fn fmt(&self, f: &mut fmt::Formatter) -> fmt::Result {
-                // use super::$name::*;
-                 match self {
-                    $(
-                        $name::$reason => f.pad(stringify!($reason))
-                    ),+
-                }
-             }
-        }
-
-        impl<'a> From<$from_ty> for $name {
-            fn from(err: $from_ty) -> Self {
-                match err {
-                    $(
-                        $from => $name::$reason
-                    ),+
-                }
-            }
-        }
-    }
-}
-
-
 #[derive(Clone, Debug, Eq, PartialEq, Hash)]
 pub struct RequestLabels {
 
@@ -155,7 +121,6 @@
     original: Arc<HashMap<String, String>>,
 }
 
-<<<<<<< HEAD
 #[derive(Copy, Clone, Debug, Eq, PartialEq, Hash)]
 pub struct TlsStatus(ctx::transport::TlsStatus);
 
@@ -170,146 +135,13 @@
 
 mk_err_enum! {
     /// Taken from `errno.h`.
-=======
-
-mk_err_enum! {
-    /// Taken from `errno.h`.
     #[cfg(not(target_os="windows"))]
->>>>>>> 850d773b
     #[allow(non_camel_case_types)]
     #[derive(Copy, Clone, Debug, Eq, PartialEq, Hash)]
     enum Errno from i32 {
         1 => EPERM,
         2 => ENOENT,
         3 => ESRCH,
-<<<<<<< HEAD
-        4 => EINTR,     // Interrupted system call
-        5 => EIO,       // I/O error
-        6 => ENXIO,     // No such device or address
-        7 => E2BIG,     // Argument list too long
-        8 => ENOEXEC,   // Exec format error
-        9 => EBADF,     // Bad file number
-        10 => ECHILD,    // No child processes
-        11 => EAGAIN,    // Try again
-        12 => ENOMEM,    // Out of memory
-        13 => EACCES,    // Permission denied
-        14 => EFAULT,    // Bad address
-        15 => ENOTBLK,   // Block device required
-        16 => EBUSY,     // Device or resource busy
-        17 => EEXIST,    // File exists
-        18 => EXDEV,     // Cross-device link
-        19 => ENODEV,    // No such device
-        20 => ENOTDIR,   // Not a directory
-        21 => EISDIR,    // Is a directory
-        22 => EINVAL,    // Invalid argument
-        23 => ENFILE,    // File table overflow
-        24 => EMFILE,    // Too many open files
-        25 => ENOTTY,    // Not a typewriter
-        26 => ETXTBSY,   // Text file busy
-        27 => EFBIG,     // File too large
-        28 => ENOSPC,    // No space left on device
-        29 => ESPIPE,    // Illegal seek
-        30 => EROFS,     // Read-only file system
-        31 => EMLINK,    // Too many links
-        32 => EPIPE,     // Broken pipe
-        33 => EDOM,      // Math argument out of domain of func
-        34 => ERANGE,    // Math result not representable
-        35  => EDEADLK        ,  // Resource deadlock would occur
-        36  => ENAMETOOLONG   ,  // File name too long
-        37  => ENOLCK         ,  // No record locks available
-        38  => ENOSYS         ,  // Function not implemented
-        39  => ENOTEMPTY      ,  // Directory not empty
-        40  => ELOOP          ,  // Too many symbolic links encountered
-        42  => ENOMSG         ,  // No message of desired type
-        43  => EIDRM          ,  // Identifier removed
-        44  => ECHRNG         ,  // Channel number out of range
-        45  => EL2NSYNC       ,  // Level 2 not synchronized
-        46  => EL3HLT         ,  // Level 3 halted
-        47  => EL3RST         ,  // Level 3 reset
-        48  => ELNRNG         ,  // Link number out of range
-        49  => EUNATCH        ,  // Protocol driver not attached
-        50  => ENOCSI         ,  // No CSI structure available
-        51  => EL2HLT         ,  // Level 2 halted
-        52  => EBADE          ,  // Invalid exchange
-        53  => EBADR          ,  // Invalid request descriptor
-        54  => EXFULL         ,  // Exchange full
-        55  => ENOANO         ,  // No anode
-        56  => EBADRQC        ,  // Invalid request code
-        57  => EBADSLT        ,  // Invalid slot
-        59  => EBFONT         ,  // Bad font file format
-        60  => ENOSTR         ,  // Device not a stream
-        61  => ENODATA        ,  // No data available
-        62  => ETIME          ,  // Timer expired
-        63  => ENOSR          ,  // Out of streams resources
-        64  => ENONET         ,  // Machine is not on the network
-        65  => ENOPKG         ,  // Package not installed
-        66  => EREMOTE        ,  // Object is remote
-        67  => ENOLINK        ,  // Link has been severed
-        68  => EADV           ,  // Advertise error
-        69  => ESRMNT         ,  // Srmount error
-        70  => ECOMM          ,  // Communication error on send
-        71  => EPROTO         ,  // Protocol error
-        72  => EMULTIHOP      ,  // Multihop attempted
-        73  => EDOTDOT        ,  // RFS specific error
-        74  => EBADMSG        ,  // Not a data message
-        75  => EOVERFLOW      ,  // Value too large for defined data type
-        76  => ENOTUNIQ       ,  // Name not unique on network
-        77  => EBADFD         ,  // File descriptor in bad state
-        78  => EREMCHG        ,  // Remote address changed
-        79  => ELIBACC        ,  // Can not access a needed shared library
-        80  => ELIBBAD        ,  // Accessing a corrupted shared library
-        81  => ELIBSCN        ,  // .lib section in a.out corrupted
-        82  => ELIBMAX        ,  // Attempting to link in too many shared libraries
-        83  => ELIBEXEC       ,  // Cannot exec a shared library directly
-        84  => EILSEQ         ,  // Illegal byte sequence
-        85  => ERESTART       ,  // Interrupted system call should be restarted
-        86  => ESTRPIPE       ,  // Streams pipe error
-        87  => EUSERS         ,  // Too many users
-        88  => ENOTSOCK       ,  // Socket operation on non-socket
-        89  => EDESTADDRREQ   ,  // Destination address required
-        90  => EMSGSIZE       ,  // Message too long
-        91  => EPROTOTYPE     ,  // Protocol wrong type for socket
-        92  => ENOPROTOOPT    ,  // Protocol not available
-        93  => EPROTONOSUPPORT,  // Protocol not supported
-        94  => ESOCKTNOSUPPORT,  // Socket type not supported
-        95  => EOPNOTSUPP     ,  // Operation not supported on transport endpoint
-        96  => EPFNOSUPPORT   ,  // Protocol family not supported
-        97  => EAFNOSUPPORT   ,  // Address family not supported by protocol
-        98  => EADDRINUSE     ,  // Address already in use
-        99  => EADDRNOTAVAIL  ,  // Cannot assign requested address
-        100 => ENETDOWN       ,  // Network is down
-        101 => ENETUNREACH    ,  // Network is unreachable
-        102 => ENETRESET      ,  // Network dropped connection because of reset
-        103 => ECONNABORTED   ,  // Software caused connection abort
-        104 => ECONNRESET     ,  // Connection reset by peer
-        105 => ENOBUFS        ,  // No buffer space available
-        106 => EISCONN        ,  // Transport endpoint is already connected
-        107 => ENOTCONN       ,  // Transport endpoint is not connected
-        108 => ESHUTDOWN      ,  // Cannot send after transport endpoint shutdown
-        109 => ETOOMANYREFS   ,  // Too many references: cannot splice
-        110 => ETIMEDOUT      ,  // Connection timed out
-        111 => ECONNREFUSED   ,  // Connection refused
-        112 => EHOSTDOWN      ,  // Host is down
-        113 => EHOSTUNREACH   ,  // No route to host
-        114 => EALREADY       ,  // Operation already in progress
-        115 => EINPROGRESS    ,  // Operation now in progress
-        116 => ESTALE         ,  // Stale NFS file handle
-        117 => EUCLEAN        ,  // Structure needs cleaning
-        118 => ENOTNAM        ,  // Not a XENIX named type file
-        119 => ENAVAIL        ,  // No XENIX semaphores available
-        120 => EISNAM         ,  // Is a named type file
-        121 => EREMOTEIO      ,  // Remote I/O error
-        122 => EDQUOT         ,  // Quota exceeded
-        123 => ENOMEDIUM      ,  // No medium found
-        124 => EMEDIUMTYPE    ,  // Wrong medium type
-        125 => ECANCELED      ,  // Operation Canceled
-        126 => ENOKEY         ,  // Required key not available
-        127 => EKEYEXPIRED    ,  // Key has expired
-        128 => EKEYREVOKED    ,  // Key has been revoked
-        129 => EKEYREJECTED   ,  // Key was rejected by service
-        130 => EOWNERDEAD     ,  // Owner died
-        131 => ENOTRECOVERABLE,  // State not recoverable
-=======
         4 => EINTR,             // Interrupted system call
         5 => EIO,               // I/O error
         6 => ENXIO,             // No such device or address
@@ -436,7 +268,6 @@
         129 => EKEYREJECTED,    // Key was rejected by service
         130 => EOWNERDEAD,      // Owner died
         131 => ENOTRECOVERABLE, // State not recoverable
->>>>>>> 850d773b
         _   => UNKNOWN_ERRNO
     }
 }
